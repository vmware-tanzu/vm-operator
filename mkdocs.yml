--- conflicted
+++ resolved
@@ -137,12 +137,9 @@
     - VirtualMachineClass: concepts/workloads/vm-class.md
     - WebConsoleRequest: concepts/workloads/vm-web-console.md
     - Guest Customization: concepts/workloads/guest.md
-<<<<<<< HEAD
-    - Policies: concepts/workloads/vsphere-policies.md
-=======
     - VirtualMachine Placement: concepts/workloads/vm-placement.md
     - VirtualMachineGroup: concepts/workloads/vm-group.md
->>>>>>> 5cdb882c
+    - Policies: concepts/workloads/vsphere-policies.md
   - Images:
     - concepts/images/README.md
     - VirtualMachineImage: concepts/images/vm-image.md
